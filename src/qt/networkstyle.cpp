--- conflicted
+++ resolved
@@ -1,10 +1,12 @@
-// Copyright (c) 2014-2015 The Bitcoin Core developers
+// Copyright (c) 2014 The Bitcoin Core developers
+// Copyright (c) 2014-2016 The Dash Core developers
 // Distributed under the MIT software license, see the accompanying
 // file COPYING or http://www.opensource.org/licenses/mit-license.php.
 
 #include "networkstyle.h"
 
 #include "guiconstants.h"
+#include "guiutil.h"
 
 #include <QApplication>
 
@@ -15,74 +17,78 @@
     const int iconColorSaturationReduction;
     const char *titleAddText;
 } network_styles[] = {
-<<<<<<< HEAD
-    {"main", QAPP_APP_NAME_DEFAULT, ":/icons/drkblue/bitcoin", "", ":/images/drkblue/splash"},
-    {"test", QAPP_APP_NAME_TESTNET, ":/icons/drkblue/bitcoin_testnet", QT_TRANSLATE_NOOP("SplashScreen", "[testnet]"), ":/images/drkblue/splash_testnet"},
-    {"regtest", QAPP_APP_NAME_TESTNET, ":/icons/drkblue/bitcoin_testnet", "[regtest]", ":/images/drkblue/splash_testnet"}
-=======
     {"main", QAPP_APP_NAME_DEFAULT, 0, 0, ""},
-    {"test", QAPP_APP_NAME_TESTNET, 70, 30, QT_TRANSLATE_NOOP("SplashScreen", "[testnet]")},
+    {"test", QAPP_APP_NAME_TESTNET, 190, 20, QT_TRANSLATE_NOOP("SplashScreen", "[testnet]")},
     {"regtest", QAPP_APP_NAME_TESTNET, 160, 30, "[regtest]"}
->>>>>>> 86755bc8
 };
 static const unsigned network_styles_count = sizeof(network_styles)/sizeof(*network_styles);
+
+void NetworkStyle::rotateColors(QImage& img, const int iconColorHueShift, const int iconColorSaturationReduction) {
+    int h,s,l,a;
+
+    // traverse though lines
+    for(int y=0;y<img.height();y++)
+    {
+        QRgb *scL = reinterpret_cast< QRgb *>( img.scanLine( y ) );
+
+        // loop through pixels
+        for(int x=0;x<img.width();x++)
+        {
+            // preserve alpha because QColor::getHsl doesen't return the alpha value
+            a = qAlpha(scL[x]);
+            QColor col(scL[x]);
+
+            // get hue value
+            col.getHsl(&h,&s,&l);
+
+            // rotate color on RGB color circle
+            // 70° should end up with the typical "testnet" green (in bitcoin)
+            h+=iconColorHueShift;
+
+            // change saturation value
+            s -= iconColorSaturationReduction;
+            s = std::max(s, 0);
+
+            col.setHsl(h,s,l,a);
+
+            // set the pixel
+            scL[x] = col.rgba();
+        }
+    }
+}
 
 // titleAddText needs to be const char* for tr()
 NetworkStyle::NetworkStyle(const QString &appName, const int iconColorHueShift, const int iconColorSaturationReduction, const char *titleAddText):
     appName(appName),
     titleAddText(qApp->translate("SplashScreen", titleAddText))
 {
+    QString theme = GUIUtil::getThemeName();
     // load pixmap
-    QPixmap pixmap(":/icons/bitcoin");
+    QPixmap appIconPixmap(":/icons/" + theme + "/bitcoin");
+    QPixmap splashImagePixmap(":/images/" + theme + "/splash");
 
     if(iconColorHueShift != 0 && iconColorSaturationReduction != 0)
     {
         // generate QImage from QPixmap
-        QImage img = pixmap.toImage();
+        QImage appIconImg = appIconPixmap.toImage();
+        QImage splashImageImg = splashImagePixmap.toImage();
 
-        int h,s,l,a;
-
-        // traverse though lines
-        for(int y=0;y<img.height();y++)
-        {
-            QRgb *scL = reinterpret_cast< QRgb *>( img.scanLine( y ) );
-
-            // loop through pixels
-            for(int x=0;x<img.width();x++)
-            {
-                // preserve alpha because QColor::getHsl doesen't return the alpha value
-                a = qAlpha(scL[x]);
-                QColor col(scL[x]);
-
-                // get hue value
-                col.getHsl(&h,&s,&l);
-
-                // rotate color on RGB color circle
-                // 70° should end up with the typical "testnet" green
-                h+=iconColorHueShift;
-
-                // change saturation value
-                if(s>iconColorSaturationReduction)
-                {
-                    s -= iconColorSaturationReduction;
-                }
-                col.setHsl(h,s,l,a);
-
-                // set the pixel
-                scL[x] = col.rgba();
-            }
-        }
+        rotateColors(appIconImg, iconColorHueShift, iconColorSaturationReduction);
+        rotateColors(splashImageImg, iconColorHueShift, iconColorSaturationReduction);
 
         //convert back to QPixmap
 #if QT_VERSION >= 0x040700
-        pixmap.convertFromImage(img);
+        appIconPixmap.convertFromImage(appIconImg);
+        splashImagePixmap.convertFromImage(splashImageImg);
 #else
-        pixmap = QPixmap::fromImage(img);
+        appIconPixmap = QPixmap::fromImage(appIconImg);
+        splashImagePixmap = QPixmap::fromImage(splashImageImg);
 #endif
     }
 
-    appIcon             = QIcon(pixmap);
-    trayAndWindowIcon   = QIcon(pixmap.scaled(QSize(256,256)));
+    appIcon             = QIcon(appIconPixmap);
+    trayAndWindowIcon   = QIcon(appIconPixmap.scaled(QSize(256,256)));
+    splashImage         = splashImagePixmap;
 }
 
 const NetworkStyle *NetworkStyle::instantiate(const QString &networkId)
